## App.py
import streamlit as st
import os
import sys
<<<<<<< HEAD
print("CWD:", os.getcwd())
print("PATH:", sys.path[:5]) 

from modules import page1, page2
=======

from modules import page1, page2


print("CWD:", os.getcwd())
print("PATH:", sys.path[:5])
>>>>>>> b25364d0


def main():
    st.set_page_config(page_title="My Mirror on Cloud", layout="wide")
    tab1, tab2, tab3 = st.tabs(["App", "More information", "ChatBot"])
    with tab1:
        page1.show()

<<<<<<< HEAD
	with st.sidebar:
		st.session_state.type_of_query = st.sidebar.selectbox(
			"How do you want search an outfit?",
			("One vector", "Hybrid"),
			index= 0
		)

	st.set_page_config(page_title="My Mirror on Cloud", layout="wide")
	tab1, tab2, tab3 = st.tabs(["App", "More information", "ChatBot"])
	with tab1:
		page1.show()

	with tab2:
		page2.show()

=======
    with tab2:
        page2.show()

    # with tab3:
    #     chatbot.show_chatbot()


>>>>>>> b25364d0
if __name__ == "__main__":
    main()<|MERGE_RESOLUTION|>--- conflicted
+++ resolved
@@ -2,19 +2,12 @@
 import streamlit as st
 import os
 import sys
-<<<<<<< HEAD
-print("CWD:", os.getcwd())
-print("PATH:", sys.path[:5]) 
-
-from modules import page1, page2
-=======
 
 from modules import page1, page2
 
 
 print("CWD:", os.getcwd())
 print("PATH:", sys.path[:5])
->>>>>>> b25364d0
 
 
 def main():
@@ -23,23 +16,6 @@
     with tab1:
         page1.show()
 
-<<<<<<< HEAD
-	with st.sidebar:
-		st.session_state.type_of_query = st.sidebar.selectbox(
-			"How do you want search an outfit?",
-			("One vector", "Hybrid"),
-			index= 0
-		)
-
-	st.set_page_config(page_title="My Mirror on Cloud", layout="wide")
-	tab1, tab2, tab3 = st.tabs(["App", "More information", "ChatBot"])
-	with tab1:
-		page1.show()
-
-	with tab2:
-		page2.show()
-
-=======
     with tab2:
         page2.show()
 
@@ -47,6 +23,5 @@
     #     chatbot.show_chatbot()
 
 
->>>>>>> b25364d0
 if __name__ == "__main__":
     main()